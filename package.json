{
    "name": "cds2types",
<<<<<<< HEAD
    "version": "2.0.2",
=======
    "version": "2.1.1",
>>>>>>> 611f87df
    "description": "CLI to convert CDS models to Typescript interfaces and enumerations",
    "main": "./bin/cli.js",
    "repository": "git@github.com:mrbandler/cds2types.git",
    "author": "mrbandler <mrbandler@fivefingergames.com>",
    "license": "MIT",
    "readme": "README.md",
    "bugs": {
        "url": "https://github.com/mrbandler/cds2types/issues"
    },
    "bin": {
        "cds2types": "./bin/cli.js"
    },
    "files": [
        "bin"
    ],
    "scripts": {
        "start": "node",
        "build": "tsc",
        "build:start": "yarn build && yarn start",
        "build:link": "yarn build && npm link"
    },
    "devDependencies": {
        "@commitlint/cli": "^8.3.5",
        "@commitlint/config-conventional": "^8.3.4",
        "@types/fs-extra": "^8.0.1",
        "@types/node": "^12.12.3",
        "@typescript-eslint/eslint-plugin": "^2.12.0",
        "@typescript-eslint/parser": "^2.12.0",
        "eslint": "^6.8.0",
        "eslint-config-prettier": "^6.10.1",
        "eslint-plugin-prettier": "^3.1.2",
        "express": "^4.17.1",
        "husky": "^3.1.0",
        "lint-staged": "^9.5.0",
        "prettier": "^1.19.1",
        "ts-node": "^8.4.1",
        "typescript": "^3.6.4"
    },
    "dependencies": {
        "@sap/cds": "^3.34.1",
        "@types/lodash": "^4.14.150",
        "commander": "^4.0.1",
        "fs-extra": "^8.1.0",
        "lodash": "^4.17.15"
    },
    "husky": {
        "hooks": {
            "pre-commit": "lint-staged",
            "commit-msg": "commitlint -E HUSKY_GIT_PARAMS"
        }
    },
    "lint-staged": {
        "*.{js,ts,css,json,md,yml}": [
            "prettier --write"
        ],
        "*.{js,ts}": [
            "eslint --fix"
        ]
    }
}<|MERGE_RESOLUTION|>--- conflicted
+++ resolved
@@ -1,10 +1,6 @@
 {
     "name": "cds2types",
-<<<<<<< HEAD
-    "version": "2.0.2",
-=======
     "version": "2.1.1",
->>>>>>> 611f87df
     "description": "CLI to convert CDS models to Typescript interfaces and enumerations",
     "main": "./bin/cli.js",
     "repository": "git@github.com:mrbandler/cds2types.git",
